import typing as tp
import time, os, sys
import argparse

import numpy as np
import torch, torchvision

from . import datalib, util


class BaseModel(torch.nn.Module):
    def __init__(self, module:torch.nn.Module, inputsize:int):
        super().__init__()

        self.module     = module
        self.inputsize  = inputsize
    
    def forward(self, x:torch.Tensor, *a, **kw) -> torch.Tensor:
        x0 = x
        x  = self.preprocess(x)
        y  = self.module(x)
        y  = self.postprocess(y, x0)
        return y
    
    def process_image(self, image: str | np.ndarray) -> tp.Any:
        """Full inference pipeline for a single image, from file to result."""
        self.eval()

        x_batches, x0 = self.prepare_image(image)
        with torch.no_grad():
            y_batches: tp.List[torch.Tensor] = []
            for batch in x_batches:
                y_batches += [self(batch)]
        y = self.finalize_inference(y_batches, x0)
        return y
    
    def prepare_image(self, image: str|np.ndarray) -> tp.Tuple[tp.List[torch.Tensor], torch.Tensor]:
        '''Load or convert image, return list of batches and the unmodified input.
           For inference only.'''
        x = x0 = datalib.ensure_imagetensor(image)
        x = x[np.newaxis]
        return [x], x0
    
    def finalize_inference(self, raw:tp.List[torch.Tensor], x:torch.Tensor) -> np.ndarray:
        '''Convert raw batched outputs to the final result.
           x: original input image before preprocessing'''
        assert len(raw) == 1, NotImplementedError('Custom output batch handling required')
        return raw[0].cpu().numpy()[0]
    
    def preprocess(self, x: torch.Tensor) -> torch.Tensor:
        """Input preprocessing function. For both training as well as inference."""
        assert len(x.shape) == 4, 'Input to preprocess() should be batched'
        x = datalib.resize_tensor(x, self.inputsize, "bilinear")
        x = x.to(self.device).to(self.dtype)
        return x

    def postprocess(self, raw: tp.Any, x: torch.Tensor) -> tp.Any:
        """Output postprocessing.
           `x`: original input image before preprocessing"""
        return raw

    @property
    def device(self) -> torch.device:
        """Convenience property to get the device of the task/model"""
        return next(self.parameters()).device

    @property
    def dtype(self) -> torch.dtype:
        """Convenience property to get the dtype of the model (float32/float16)"""
        return next(self.parameters()).dtype
    
    def save(self, destination: str) -> str:
        """Save a model as a self-contained torch.package including source code."""
        if isinstance(destination, str):
            destination = time.strftime(destination)
            if not destination.endswith(".pt.zip"):
                destination += ".pt.zip"
        os.makedirs(os.path.dirname(destination) or ".", exist_ok=True)

        try:
            import torch_package_importer as imp

            # re-export
            importer: tp.Any = (imp, torch.package.sys_importer)
        except ImportError as e:
            # first export
            importer = (torch.package.sys_importer,)

        with torch.package.PackageExporter(destination, importer) as pe:
            # save all python files in src folder
            interns = util.collect_loaded_non_venv_modules()
            pe.intern(interns)
            pe.extern("**", exclude=["torchvision.**"])
            externs = [
                "torchvision.ops.**",
                "torchvision.datasets.**",
                "torchvision.io.**",
            ]
            pe.intern("torchvision.**", exclude=externs)
            pe.extern(externs)

            pe.save_pickle("model", "model.pkl", self.cpu().eval())
            # pe.save_text('model', 'class_list.txt', '\n'.join(self.class_list))
        return destination
    
    def _start_training(
        self,
        TrainingTask: tp.Type,
        trainsplit:   tp.List[tp.Any],
        valsplit:     tp.List[tp.Any]|None = None,
        *,
        task_kw:      tp.Dict[str, tp.Any] = {},
        fit_kw:       tp.Dict[str, tp.Any] = {},
    ):
        '''Internal method to start a training session.'''
        assert len(trainsplit) > 0
        task = TrainingTask(self, **task_kw)
        return task.fit(trainsplit, valsplit, **fit_kw)
    
    def start_training(
        self,
        trainsplit: tp.List[tp.Any],
        valsplit:   tp.List[tp.Any]|None = None,
        *,
        task_kw:    tp.Dict[str, tp.Any] = {},
        fit_kw:     tp.Dict[str, tp.Any] = {},
    ):
        '''Abstract public interface to start a training session.
           Subclasses should call super()._start_training() and provide 
           the task and datset classes'''
        raise NotImplementedError()


def start_training_from_cli_args(
    args:       argparse.Namespace,
    model:      BaseModel, 
    trainsplit: tp.List[tp.Any],
    valsplit:   tp.List[tp.Any]|None  = None,
    task_kw:    tp.Dict[str, tp.Any]  = {},
    fit_kw:     tp.Dict[str, tp.Any]  = {},
) -> bool:
    '''`BaseModel.start_training()` with basic config provided by
       command line arguments from `args.base_training_argparser()`'''
<<<<<<< HEAD
    ld_kw   = {'batch_size':args.batchsize} | ld_kw
    task_kw = {'lr':args.lr} | task_kw
    checkpointdir, name = util.generate_output_name(args)
    fit_kw  = {
        'checkpoint_dir':  checkpointdir, 
        'checkpoint_freq': 5,
        'epochs':          args.epochs
=======
    fit_kw  = {
        'epochs':          args.epochs,
        'lr':              args.lr,
        'batch_size':      args.batchsize,
        'checkpoint_dir':  args.checkpointdir, 
>>>>>>> cd22a63b
    } | fit_kw

    model.start_training(
        trainsplit, 
        valsplit,
        task_kw = task_kw,
        fit_kw  = fit_kw,
    )
    model.save(os.path.join(checkpointdir, f'{name}.pt.zip'))
    return True


def load_model(filename:str) -> BaseModel:
    '''Load a self-contained torch.package from file as saved with .save() above'''
    assert os.path.exists(filename), filename
    return torch.package.PackageImporter(filename).load_pickle('model', 'model.pkl')

def load_weights(filepath:str, model:torch.nn.Module) -> None:
    if filepath.endswith('.pt.zip'):
        sd = load_model(filepath).state_dict()
    elif filepath.endswith('.pth'):
        sd = torch.load(filepath)
    else:
        raise NotImplementedError(f"Don't know how to load weights from {filepath}")
    
    return model.load_state_dict(sd)
<|MERGE_RESOLUTION|>--- conflicted
+++ resolved
@@ -141,21 +141,11 @@
 ) -> bool:
     '''`BaseModel.start_training()` with basic config provided by
        command line arguments from `args.base_training_argparser()`'''
-<<<<<<< HEAD
-    ld_kw   = {'batch_size':args.batchsize} | ld_kw
-    task_kw = {'lr':args.lr} | task_kw
-    checkpointdir, name = util.generate_output_name(args)
-    fit_kw  = {
-        'checkpoint_dir':  checkpointdir, 
-        'checkpoint_freq': 5,
-        'epochs':          args.epochs
-=======
     fit_kw  = {
         'epochs':          args.epochs,
         'lr':              args.lr,
         'batch_size':      args.batchsize,
         'checkpoint_dir':  args.checkpointdir, 
->>>>>>> cd22a63b
     } | fit_kw
 
     model.start_training(
